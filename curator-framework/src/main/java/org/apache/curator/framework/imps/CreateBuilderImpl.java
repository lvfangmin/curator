--- conflicted
+++ resolved
@@ -103,11 +103,7 @@
             }
 
             @Override
-<<<<<<< HEAD
             public ACLPathAndBytesable<T> compressed()
-=======
-            public ACLCreateModePathAndBytesable<CuratorTransactionBridge> compressed()
->>>>>>> 5d485b07
             {
                 CreateBuilderImpl.this.compressed();
                 return this;
@@ -120,13 +116,8 @@
             }
 
             @Override
-<<<<<<< HEAD
             public T forPath(String path, byte[] data) throws Exception
-            {               
-=======
-            public CuratorTransactionBridge forPath(String path, byte[] data) throws Exception
-            {
->>>>>>> 5d485b07
+            {
                 if ( compress )
                 {
                     data = client.getCompressionProvider().compress(path, data);
