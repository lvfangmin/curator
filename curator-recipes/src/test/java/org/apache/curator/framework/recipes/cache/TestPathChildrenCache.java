/**
 * Licensed to the Apache Software Foundation (ASF) under one
 * or more contributor license agreements.  See the NOTICE file
 * distributed with this work for additional information
 * regarding copyright ownership.  The ASF licenses this file
 * to you under the Apache License, Version 2.0 (the
 * "License"); you may not use this file except in compliance
 * with the License.  You may obtain a copy of the License at
 *
 *   http://www.apache.org/licenses/LICENSE-2.0
 *
 * Unless required by applicable law or agreed to in writing,
 * software distributed under the License is distributed on an
 * "AS IS" BASIS, WITHOUT WARRANTIES OR CONDITIONS OF ANY
 * KIND, either express or implied.  See the License for the
 * specific language governing permissions and limitations
 * under the License.
 */
package org.apache.curator.framework.recipes.cache;

import com.google.common.base.Function;
import com.google.common.base.Joiner;
import com.google.common.collect.Collections2;
import com.google.common.collect.Lists;
import org.apache.curator.framework.CuratorFramework;
import org.apache.curator.framework.CuratorFrameworkFactory;
import org.apache.curator.framework.api.BackgroundCallback;
import org.apache.curator.framework.api.CuratorEvent;
import org.apache.curator.framework.api.Pathable;
import org.apache.curator.framework.api.UnhandledErrorListener;
import org.apache.curator.framework.imps.TestCleanState;
import org.apache.curator.retry.RetryOneTime;
import org.apache.curator.test.BaseClassForTests;
import org.apache.curator.test.ExecuteCalledWatchingExecutorService;
import org.apache.curator.test.KillSession;
import org.apache.curator.test.Timing;
import org.apache.curator.utils.CloseableUtils;
import org.apache.log4j.Appender;
import org.apache.log4j.AppenderSkeleton;
import org.apache.log4j.Level;
import org.apache.log4j.Logger;
import org.apache.log4j.SimpleLayout;
import org.apache.log4j.spi.LoggingEvent;
import org.apache.zookeeper.CreateMode;
import org.apache.zookeeper.KeeperException;
import org.testng.Assert;
import org.testng.annotations.Test;

import java.util.Collection;
import java.util.List;
import java.util.concurrent.BlockingQueue;
import java.util.concurrent.Callable;
import java.util.concurrent.CountDownLatch;
import java.util.concurrent.Exchanger;
import java.util.concurrent.ExecutionException;
import java.util.concurrent.ExecutorService;
import java.util.concurrent.Executors;
import java.util.concurrent.Future;
import java.util.concurrent.LinkedBlockingQueue;
import java.util.concurrent.Semaphore;
import java.util.concurrent.TimeUnit;
import java.util.concurrent.TimeoutException;
import java.util.concurrent.atomic.AtomicInteger;
import java.util.concurrent.atomic.AtomicReference;

public class TestPathChildrenCache extends BaseClassForTests
{
    @Test
    public void testPostInitializedForEmpty() throws Exception
    {
        Timing timing = new Timing();
        PathChildrenCache cache = null;
        CuratorFramework client = CuratorFrameworkFactory.newClient(server.getConnectString(), timing.session(), timing.connection(), new RetryOneTime(1));
        try
        {
            client.start();

            final CountDownLatch latch = new CountDownLatch(1);
            cache = new PathChildrenCache(client, "/test", true);
            cache.getListenable().addListener
            (
                new PathChildrenCacheListener()
                {
                    @Override
                    public void childEvent(CuratorFramework client, PathChildrenCacheEvent event) throws Exception
                    {
                        if ( event.getType() == PathChildrenCacheEvent.Type.INITIALIZED )
                        {
                            latch.countDown();
                        }
                    }
                }
            );
            cache.start(PathChildrenCache.StartMode.POST_INITIALIZED_EVENT);
            Assert.assertTrue(timing.awaitLatch(latch));
        }
        finally
        {
            CloseableUtils.closeQuietly(cache);
            TestCleanState.closeAndTestClean(client);
        }
    }

    @Test
<<<<<<< HEAD
=======
    public void testClientClosedDuringRefreshErrorMessage() throws Exception
    {
        // Fiddle with logging so we can intercept the error events for org.apache.curator
        final List<LoggingEvent> events = Lists.newArrayList();
        Collection<String> messages = Collections2.transform(events, new Function<LoggingEvent, String>() {
            @Override
            public String apply(LoggingEvent loggingEvent) {
                return loggingEvent.getRenderedMessage();
            }
        });
        Appender appender = new AppenderSkeleton(true) {
            @Override
            protected void append(LoggingEvent event) {
                if (event.getLevel().equals(Level.ERROR)) {
                    events.add(event);
                }
            }

            @Override
            public void close() {

            }

            @Override
            public boolean requiresLayout() {
                return false;
            }
        };
        appender.setLayout(new SimpleLayout());
        Logger logger = Logger.getLogger("org.apache.curator");
        logger.addAppender(appender);

        // Check that we can intercept error log messages from the client
        CuratorFramework clientTestLogSetup = CuratorFrameworkFactory.newClient(server.getConnectString(), new RetryOneTime(1));
        clientTestLogSetup.start();
        try {
            Pathable<byte[]> callback = clientTestLogSetup.getData().inBackground(new BackgroundCallback() {
                @Override
                public void processResult(CuratorFramework client, CuratorEvent event) throws Exception {
                    // ignore result
                }
            });
            CloseableUtils.closeQuietly(clientTestLogSetup);
            callback.forPath("/test/aaa"); // this should cause an error log message
        } catch (IllegalStateException ise) {
            // ok, excpected
        } finally {
            CloseableUtils.closeQuietly(clientTestLogSetup);
        }

        Assert.assertTrue(messages.contains("Background exception was not retry-able or retry gave up"),
                "The expected error was not logged. This is an indication that this test could be broken due to" +
                        " an incomplete logging setup.");

        // try to reproduce a bunch of times because it doesn't happen reliably
        for (int i = 0; i < 50; i++) {
            CuratorFramework client = CuratorFrameworkFactory.newClient(server.getConnectString(), new RetryOneTime(1));
            client.start();
            try {
                PathChildrenCache cache = new PathChildrenCache(client, "/test", true);
                cache.start(PathChildrenCache.StartMode.BUILD_INITIAL_CACHE);
                client.newNamespaceAwareEnsurePath("/test/aaa").ensure(client.getZookeeperClient());
                client.setData().forPath("/test/aaa", new byte[]{1, 2, 3, 4, 5});
                cache.rebuildNode("/test/aaa");
                CloseableUtils.closeQuietly(cache);
            } finally {
                CloseableUtils.closeQuietly(client);
            }
        }

        Assert.assertEquals(messages.size(), 1, "There should not be any error events except for the test message, " +
                "but got:\n" + Joiner.on("\n").join(messages));

    }

    @Test
>>>>>>> f0a09db4
    public void testAsyncInitialPopulation() throws Exception
    {
        Timing timing = new Timing();
        PathChildrenCache cache = null;
        CuratorFramework client = CuratorFrameworkFactory.newClient(server.getConnectString(), timing.session(), timing.connection(), new RetryOneTime(1));
        try
        {
            client.start();

            client.create().forPath("/test");
            client.create().forPath("/test/one", "hey there".getBytes());

            final BlockingQueue<PathChildrenCacheEvent> events = new LinkedBlockingQueue<PathChildrenCacheEvent>();
            cache = new PathChildrenCache(client, "/test", true);
            cache.getListenable().addListener
                (
                    new PathChildrenCacheListener()
                    {
                        @Override
                        public void childEvent(CuratorFramework client, PathChildrenCacheEvent event) throws Exception
                        {
                            events.offer(event);
                        }
                    }
                );
            cache.start(PathChildrenCache.StartMode.POST_INITIALIZED_EVENT);

            PathChildrenCacheEvent event = events.poll(timing.forWaiting().seconds(), TimeUnit.SECONDS);
            Assert.assertEquals(event.getType(), PathChildrenCacheEvent.Type.CHILD_ADDED);

            event = events.poll(timing.forWaiting().seconds(), TimeUnit.SECONDS);
            Assert.assertEquals(event.getType(), PathChildrenCacheEvent.Type.INITIALIZED);
            Assert.assertEquals(event.getInitialData().size(), 1);
        }
        finally
        {
            CloseableUtils.closeQuietly(cache);
            TestCleanState.closeAndTestClean(client);
        }
    }

    @Test
    public void testChildrenInitialized() throws Exception
    {
        Timing timing = new Timing();
        PathChildrenCache cache = null;
        CuratorFramework client = CuratorFrameworkFactory.newClient(server.getConnectString(), timing.session(), timing.connection(), new RetryOneTime(1));
        try
        {
            client.start();
            client.create().forPath("/test");

            cache = new PathChildrenCache(client, "/test", true);

            final CountDownLatch addedLatch = new CountDownLatch(3);
            final CountDownLatch initLatch = new CountDownLatch(1);
            cache.getListenable().addListener
                (
                    new PathChildrenCacheListener()
                    {
                        @Override
                        public void childEvent(CuratorFramework client, PathChildrenCacheEvent event) throws Exception
                        {
                            if ( event.getType() == PathChildrenCacheEvent.Type.CHILD_ADDED )
                            {
                                addedLatch.countDown();
                            }
                            else if ( event.getType() == PathChildrenCacheEvent.Type.INITIALIZED )
                            {
                                initLatch.countDown();
                            }
                        }
                    }
                );

            client.create().forPath("/test/1", "1".getBytes());
            client.create().forPath("/test/2", "2".getBytes());
            client.create().forPath("/test/3", "3".getBytes());

            cache.start(PathChildrenCache.StartMode.POST_INITIALIZED_EVENT);

            Assert.assertTrue(timing.awaitLatch(addedLatch));
            Assert.assertTrue(timing.awaitLatch(initLatch));
            Assert.assertEquals(cache.getCurrentData().size(), 3);
            Assert.assertEquals(cache.getCurrentData().get(0).getData(), "1".getBytes());
            Assert.assertEquals(cache.getCurrentData().get(1).getData(), "2".getBytes());
            Assert.assertEquals(cache.getCurrentData().get(2).getData(), "3".getBytes());
        }
        finally
        {
            CloseableUtils.closeQuietly(cache);
            TestCleanState.closeAndTestClean(client);
        }
    }

    @Test
    public void testChildrenInitializedNormal() throws Exception
    {
        Timing timing = new Timing();
        PathChildrenCache cache = null;
        CuratorFramework client = CuratorFrameworkFactory.newClient(server.getConnectString(), timing.session(), timing.connection(), new RetryOneTime(1));
        try
        {
            client.start();
            client.create().forPath("/test");

            cache = new PathChildrenCache(client, "/test", true);

            final CountDownLatch addedLatch = new CountDownLatch(3);
            cache.getListenable().addListener
                    (
                            new PathChildrenCacheListener()
                            {
                                @Override
                                public void childEvent(CuratorFramework client, PathChildrenCacheEvent event) throws Exception
                                {
                                    Assert.assertNotEquals(event.getType(), PathChildrenCacheEvent.Type.INITIALIZED);
                                    if ( event.getType() == PathChildrenCacheEvent.Type.CHILD_ADDED )
                                    {
                                        addedLatch.countDown();
                                    }
                                }
                            }
                    );

            client.create().forPath("/test/1", "1".getBytes());
            client.create().forPath("/test/2", "2".getBytes());
            client.create().forPath("/test/3", "3".getBytes());

            cache.start(PathChildrenCache.StartMode.NORMAL);

            Assert.assertTrue(timing.awaitLatch(addedLatch));
            Assert.assertEquals(cache.getCurrentData().size(), 3);
            Assert.assertEquals(cache.getCurrentData().get(0).getData(), "1".getBytes());
            Assert.assertEquals(cache.getCurrentData().get(1).getData(), "2".getBytes());
            Assert.assertEquals(cache.getCurrentData().get(2).getData(), "3".getBytes());
        }
        finally
        {
            CloseableUtils.closeQuietly(cache);
            TestCleanState.closeAndTestClean(client);
        }
    }

    @Test
    public void testUpdateWhenNotCachingData() throws Exception
    {
        Timing timing = new Timing();

        PathChildrenCache cache = null;
        CuratorFramework client = CuratorFrameworkFactory.newClient(server.getConnectString(), timing.session(), timing.connection(), new RetryOneTime(1));
        client.start();
        try
        {
            final CountDownLatch updatedLatch = new CountDownLatch(1);
            final CountDownLatch addedLatch = new CountDownLatch(1);
            client.create().creatingParentsIfNeeded().forPath("/test");
            cache = new PathChildrenCache(client, "/test", false);
            cache.getListenable().addListener
                (
                    new PathChildrenCacheListener()
                    {
                        @Override
                        public void childEvent(CuratorFramework client, PathChildrenCacheEvent event) throws Exception
                        {
                            if ( event.getType() == PathChildrenCacheEvent.Type.CHILD_UPDATED )
                            {
                                updatedLatch.countDown();
                            }
                            else if ( event.getType() == PathChildrenCacheEvent.Type.CHILD_ADDED )
                            {
                                addedLatch.countDown();
                            }
                        }
                    }
                );
            cache.start(PathChildrenCache.StartMode.BUILD_INITIAL_CACHE);

            client.create().forPath("/test/foo", "first".getBytes());
            Assert.assertTrue(timing.awaitLatch(addedLatch));

            client.setData().forPath("/test/foo", "something new".getBytes());
            Assert.assertTrue(timing.awaitLatch(updatedLatch));
        }
        finally
        {
            CloseableUtils.closeQuietly(cache);
            TestCleanState.closeAndTestClean(client);
        }
    }

    @Test
    public void testEnsurePath() throws Exception
    {
        Timing timing = new Timing();

        CuratorFramework client = CuratorFrameworkFactory.newClient(server.getConnectString(), timing.session(), timing.connection(), new RetryOneTime(1));
        client.start();
        try
        {
            PathChildrenCache cache = new PathChildrenCache(client, "/one/two/three", false);
            cache.start();
            timing.sleepABit();

            try
            {
                client.create().forPath("/one/two/three/four");
            }
            catch ( KeeperException.NoNodeException e )
            {
                Assert.fail("Path should exist", e);
            }
        }
        finally
        {
            TestCleanState.closeAndTestClean(client);
        }
    }

    @Test
    public void testDeleteThenCreate() throws Exception
    {
        Timing timing = new Timing();
        CuratorFramework client = CuratorFrameworkFactory.newClient(server.getConnectString(), timing.session(), timing.connection(), new RetryOneTime(1));
        client.start();
        try
        {
            client.create().forPath("/test");
            client.create().forPath("/test/foo", "one".getBytes());

            final AtomicReference<Throwable> error = new AtomicReference<Throwable>();
            client.getUnhandledErrorListenable().addListener
                (
                    new UnhandledErrorListener()
                    {
                        @Override
                        public void unhandledError(String message, Throwable e)
                        {
                            error.set(e);
                        }
                    }
                );

            final CountDownLatch removedLatch = new CountDownLatch(1);
            final CountDownLatch postRemovedLatch = new CountDownLatch(1);
            final CountDownLatch dataLatch = new CountDownLatch(1);
            PathChildrenCache cache = new PathChildrenCache(client, "/test", true);
            cache.getListenable().addListener
                (
                    new PathChildrenCacheListener()
                    {
                        @Override
                        public void childEvent(CuratorFramework client, PathChildrenCacheEvent event) throws Exception
                        {
                            if ( event.getType() == PathChildrenCacheEvent.Type.CHILD_REMOVED )
                            {
                                removedLatch.countDown();
                                Assert.assertTrue(postRemovedLatch.await(10, TimeUnit.SECONDS));
                            }
                            else
                            {
                                try
                                {
                                    Assert.assertEquals(event.getData().getData(), "two".getBytes());
                                }
                                finally
                                {
                                    dataLatch.countDown();
                                }
                            }
                        }
                    }
                );
            cache.start(PathChildrenCache.StartMode.BUILD_INITIAL_CACHE);

            client.delete().forPath("/test/foo");
            Assert.assertTrue(timing.awaitLatch(removedLatch));
            client.create().forPath("/test/foo", "two".getBytes());
            postRemovedLatch.countDown();
            Assert.assertTrue(timing.awaitLatch(dataLatch));

            Throwable t = error.get();
            if ( t != null )
            {
                Assert.fail("Assert", t);
            }

            cache.close();
        }
        finally
        {
            TestCleanState.closeAndTestClean(client);
        }
    }

    @Test
    public void testRebuildAgainstOtherProcesses() throws Exception
    {
        Timing timing = new Timing();
        final CuratorFramework client = CuratorFrameworkFactory.newClient(server.getConnectString(), timing.session(), timing.connection(), new RetryOneTime(1));
        client.start();
        try
        {
            client.create().forPath("/test");
            client.create().forPath("/test/foo");
            client.create().forPath("/test/bar");
            client.create().forPath("/test/snafu", "original".getBytes());

            final CountDownLatch addedLatch = new CountDownLatch(2);
            final PathChildrenCache cache = new PathChildrenCache(client, "/test", true);
            cache.getListenable().addListener
                (
                    new PathChildrenCacheListener()
                    {
                        @Override
                        public void childEvent(CuratorFramework client, PathChildrenCacheEvent event) throws Exception
                        {
                            if ( event.getType() == PathChildrenCacheEvent.Type.CHILD_ADDED )
                            {
                                if ( event.getData().getPath().equals("/test/test") )
                                {
                                    addedLatch.countDown();
                                }
                            }
                            else if ( event.getType() == PathChildrenCacheEvent.Type.CHILD_UPDATED )
                            {
                                if ( event.getData().getPath().equals("/test/snafu") )
                                {
                                    addedLatch.countDown();
                                }
                            }
                        }
                    }
                );
            cache.rebuildTestExchanger = new Exchanger<Object>();
            ExecutorService service = Executors.newSingleThreadExecutor();
            final AtomicReference<String> deletedPath = new AtomicReference<String>();
            Future<Object> future = service.submit
                (
                    new Callable<Object>()
                    {
                        @Override
                        public Object call() throws Exception
                        {
                            cache.rebuildTestExchanger.exchange(new Object());

                            // simulate another process adding a node while we're rebuilding
                            client.create().forPath("/test/test");

                            List<ChildData> currentData = cache.getCurrentData();
                            Assert.assertTrue(currentData.size() > 0);

                            // simulate another process removing a node while we're rebuilding
                            client.delete().forPath(currentData.get(0).getPath());
                            deletedPath.set(currentData.get(0).getPath());

                            cache.rebuildTestExchanger.exchange(new Object());

                            ChildData childData = null;
                            while ( childData == null )
                            {
                                childData = cache.getCurrentData("/test/snafu");
                                Thread.sleep(1000);
                            }
                            Assert.assertEquals(childData.getData(), "original".getBytes());
                            client.setData().forPath("/test/snafu", "grilled".getBytes());

                            cache.rebuildTestExchanger.exchange(new Object());

                            return null;
                        }
                    }
                );
            cache.start(PathChildrenCache.StartMode.BUILD_INITIAL_CACHE);
            future.get();

            Assert.assertTrue(timing.awaitLatch(addedLatch));
            Assert.assertNotNull(cache.getCurrentData("/test/test"));
            Assert.assertNull(cache.getCurrentData(deletedPath.get()));
            Assert.assertEquals(cache.getCurrentData("/test/snafu").getData(), "grilled".getBytes());

            cache.close();
        }
        finally
        {
            TestCleanState.closeAndTestClean(client);
        }
    }

    // see https://github.com/Netflix/curator/issues/27 - was caused by not comparing old->new data
    @Test
    public void testIssue27() throws Exception
    {
        Timing timing = new Timing();
        PathChildrenCache cache = null;
        CuratorFramework client = CuratorFrameworkFactory.newClient(server.getConnectString(), timing.session(), timing.connection(), new RetryOneTime(1));
        client.start();
        try
        {
            client.create().forPath("/base");
            client.create().forPath("/base/a");
            client.create().forPath("/base/b");
            client.create().forPath("/base/c");

            client.getChildren().forPath("/base");

            final List<PathChildrenCacheEvent.Type> events = Lists.newArrayList();
            final Semaphore semaphore = new Semaphore(0);
            cache = new PathChildrenCache(client, "/base", true);
            cache.getListenable().addListener
                (
                    new PathChildrenCacheListener()
                    {
                        @Override
                        public void childEvent(CuratorFramework client, PathChildrenCacheEvent event) throws Exception
                        {
                            events.add(event.getType());
                            semaphore.release();
                        }
                    }
                );
            cache.start();

            Assert.assertTrue(timing.acquireSemaphore(semaphore, 3));

            client.delete().forPath("/base/a");
            Assert.assertTrue(timing.acquireSemaphore(semaphore, 1));

            client.create().forPath("/base/a");
            Assert.assertTrue(timing.acquireSemaphore(semaphore, 1));

            List<PathChildrenCacheEvent.Type> expected = Lists.newArrayList
                (
                    PathChildrenCacheEvent.Type.CHILD_ADDED,
                    PathChildrenCacheEvent.Type.CHILD_ADDED,
                    PathChildrenCacheEvent.Type.CHILD_ADDED,
                    PathChildrenCacheEvent.Type.CHILD_REMOVED,
                    PathChildrenCacheEvent.Type.CHILD_ADDED
                );
            Assert.assertEquals(expected, events);
        }
        finally
        {
            CloseableUtils.closeQuietly(cache);
            TestCleanState.closeAndTestClean(client);
        }
    }

    // test Issue 27 using new rebuild() method
    @Test
    public void testIssue27Alt() throws Exception
    {
        Timing timing = new Timing();
        PathChildrenCache cache = null;
        CuratorFramework client = CuratorFrameworkFactory.newClient(server.getConnectString(), timing.session(), timing.connection(), new RetryOneTime(1));
        client.start();
        try
        {
            client.create().forPath("/base");
            client.create().forPath("/base/a");
            client.create().forPath("/base/b");
            client.create().forPath("/base/c");

            client.getChildren().forPath("/base");

            final List<PathChildrenCacheEvent.Type> events = Lists.newArrayList();
            final Semaphore semaphore = new Semaphore(0);
            cache = new PathChildrenCache(client, "/base", true);
            cache.getListenable().addListener
                (
                    new PathChildrenCacheListener()
                    {
                        @Override
                        public void childEvent(CuratorFramework client, PathChildrenCacheEvent event) throws Exception
                        {
                            events.add(event.getType());
                            semaphore.release();
                        }
                    }
                );
            cache.start(PathChildrenCache.StartMode.BUILD_INITIAL_CACHE);

            client.delete().forPath("/base/a");
            Assert.assertTrue(timing.acquireSemaphore(semaphore, 1));

            client.create().forPath("/base/a");
            Assert.assertTrue(timing.acquireSemaphore(semaphore, 1));

            List<PathChildrenCacheEvent.Type> expected = Lists.newArrayList
                (
                    PathChildrenCacheEvent.Type.CHILD_REMOVED,
                    PathChildrenCacheEvent.Type.CHILD_ADDED
                );
            Assert.assertEquals(expected, events);
        }
        finally
        {
            CloseableUtils.closeQuietly(cache);
            TestCleanState.closeAndTestClean(client);
        }
    }

    @Test
    public void testKilledSession() throws Exception
    {
        Timing timing = new Timing();
        PathChildrenCache cache = null;
        CuratorFramework client = null;
        try
        {
            client = CuratorFrameworkFactory.newClient(server.getConnectString(), timing.session(), timing.connection(), new RetryOneTime(1));
            client.start();
            client.create().forPath("/test");

            cache = new PathChildrenCache(client, "/test", true);
            cache.start();

            final CountDownLatch childAddedLatch = new CountDownLatch(1);
            final CountDownLatch lostLatch = new CountDownLatch(1);
            final CountDownLatch reconnectedLatch = new CountDownLatch(1);
            final CountDownLatch removedLatch = new CountDownLatch(1);
            cache.getListenable().addListener
                (
                    new PathChildrenCacheListener()
                    {
                        @Override
                        public void childEvent(CuratorFramework client, PathChildrenCacheEvent event) throws Exception
                        {
                            if ( event.getType() == PathChildrenCacheEvent.Type.CHILD_ADDED )
                            {
                                childAddedLatch.countDown();
                            }
                            else if ( event.getType() == PathChildrenCacheEvent.Type.CONNECTION_LOST )
                            {
                                lostLatch.countDown();
                            }
                            else if ( event.getType() == PathChildrenCacheEvent.Type.CONNECTION_RECONNECTED )
                            {
                                reconnectedLatch.countDown();
                            }
                            else if ( event.getType() == PathChildrenCacheEvent.Type.CHILD_REMOVED )
                            {
                                removedLatch.countDown();
                            }
                        }
                    }
                );

            client.create().withMode(CreateMode.EPHEMERAL).forPath("/test/me", "data".getBytes());
            Assert.assertTrue(timing.awaitLatch(childAddedLatch));

            KillSession.kill(client.getZookeeperClient().getZooKeeper(), server.getConnectString());
            Assert.assertTrue(timing.awaitLatch(lostLatch));
            Assert.assertTrue(timing.awaitLatch(reconnectedLatch));
            Assert.assertTrue(timing.awaitLatch(removedLatch));
        }
        finally
        {
            CloseableUtils.closeQuietly(cache);
            TestCleanState.closeAndTestClean(client);
        }
    }

    @Test
    public void testModes() throws Exception
    {
        Timing timing = new Timing();
        CuratorFramework client = CuratorFrameworkFactory.newClient(server.getConnectString(), timing.session(), timing.connection(), new RetryOneTime(1));
        client.start();
        try
        {
            client.create().forPath("/test");

            for ( boolean cacheData : new boolean[]{false, true} )
            {
                internalTestMode(client, cacheData);

                client.delete().forPath("/test/one");
                client.delete().forPath("/test/two");
            }
        }
        finally
        {
            TestCleanState.closeAndTestClean(client);
        }
    }

    @Test
    public void testRebuildNode() throws Exception
    {
        Timing timing = new Timing();
        PathChildrenCache cache = null;
        CuratorFramework client = CuratorFrameworkFactory.newClient(server.getConnectString(), timing.session(), timing.connection(), new RetryOneTime(1));
        client.start();
        try
        {
            client.create().creatingParentsIfNeeded().forPath("/test/one", "one".getBytes());

            final CountDownLatch latch = new CountDownLatch(1);
            final AtomicInteger counter = new AtomicInteger();
            final Semaphore semaphore = new Semaphore(1);
            cache = new PathChildrenCache(client, "/test", true)
            {
                @Override
                void getDataAndStat(String fullPath) throws Exception
                {
                    semaphore.acquire();
                    counter.incrementAndGet();
                    super.getDataAndStat(fullPath);
                    latch.countDown();
                }
            };
            cache.start(PathChildrenCache.StartMode.BUILD_INITIAL_CACHE);

            latch.await();

            int saveCounter = counter.get();
            client.setData().forPath("/test/one", "alt".getBytes());
            cache.rebuildNode("/test/one");
            Assert.assertEquals(cache.getCurrentData("/test/one").getData(), "alt".getBytes());
            Assert.assertEquals(saveCounter, counter.get());

            semaphore.release(1000);
        }
        finally
        {
            CloseableUtils.closeQuietly(cache);
            TestCleanState.closeAndTestClean(client);
        }
    }

    private void internalTestMode(CuratorFramework client, boolean cacheData) throws Exception
    {
        PathChildrenCache cache = new PathChildrenCache(client, "/test", cacheData);

        final CountDownLatch latch = new CountDownLatch(2);
        cache.getListenable().addListener
            (
                new PathChildrenCacheListener()
                {
                    @Override
                    public void childEvent(CuratorFramework client, PathChildrenCacheEvent event) throws Exception
                    {
                        if ( event.getType() == PathChildrenCacheEvent.Type.CHILD_ADDED )
                        {
                            latch.countDown();
                        }
                    }
                }
            );
        cache.start();

        client.create().forPath("/test/one", "one".getBytes());
        client.create().forPath("/test/two", "two".getBytes());
        Assert.assertTrue(latch.await(10, TimeUnit.SECONDS));

        for ( ChildData data : cache.getCurrentData() )
        {
            if ( cacheData )
            {
                Assert.assertNotNull(data.getData());
                Assert.assertNotNull(data.getStat());
            }
            else
            {
                Assert.assertNull(data.getData());
                Assert.assertNotNull(data.getStat());
            }
        }

        cache.close();
    }

    @Test
    public void testBasics() throws Exception
    {
        Timing timing = new Timing();
        CuratorFramework client = CuratorFrameworkFactory.newClient(server.getConnectString(), timing.session(), timing.connection(), new RetryOneTime(1));
        client.start();
        try
        {
            client.create().forPath("/test");

            final BlockingQueue<PathChildrenCacheEvent.Type> events = new LinkedBlockingQueue<PathChildrenCacheEvent.Type>();
            PathChildrenCache cache = new PathChildrenCache(client, "/test", true);
            cache.getListenable().addListener
                (
                    new PathChildrenCacheListener()
                    {
                        @Override
                        public void childEvent(CuratorFramework client, PathChildrenCacheEvent event) throws Exception
                        {
                            if ( event.getData().getPath().equals("/test/one") )
                            {
                                events.offer(event.getType());
                            }
                        }
                    }
                );
            cache.start();

            client.create().forPath("/test/one", "hey there".getBytes());
            Assert.assertEquals(events.poll(timing.forWaiting().seconds(), TimeUnit.SECONDS), PathChildrenCacheEvent.Type.CHILD_ADDED);

            client.setData().forPath("/test/one", "sup!".getBytes());
            Assert.assertEquals(events.poll(timing.forWaiting().seconds(), TimeUnit.SECONDS), PathChildrenCacheEvent.Type.CHILD_UPDATED);
            Assert.assertEquals(new String(cache.getCurrentData("/test/one").getData()), "sup!");

            client.delete().forPath("/test/one");
            Assert.assertEquals(events.poll(timing.forWaiting().seconds(), TimeUnit.SECONDS), PathChildrenCacheEvent.Type.CHILD_REMOVED);

            cache.close();
        }
        finally
        {
            TestCleanState.closeAndTestClean(client);
        }
    }

    @Test
    public void testBasicsOnTwoCachesWithSameExecutor() throws Exception
    {
        Timing timing = new Timing();
        CuratorFramework client = CuratorFrameworkFactory.newClient(server.getConnectString(), timing.session(), timing.connection(), new RetryOneTime(1));
        client.start();
        try
        {
            client.create().forPath("/test");

            final BlockingQueue<PathChildrenCacheEvent.Type> events = new LinkedBlockingQueue<PathChildrenCacheEvent.Type>();
            final ExecutorService exec = Executors.newSingleThreadExecutor();
            PathChildrenCache cache = new PathChildrenCache(client, "/test", true, false, exec);
            cache.getListenable().addListener
                (
                    new PathChildrenCacheListener()
                    {
                        @Override
                        public void childEvent(CuratorFramework client, PathChildrenCacheEvent event) throws Exception
                        {
                            if ( event.getData().getPath().equals("/test/one") )
                            {
                                events.offer(event.getType());
                            }
                        }
                    }
                );
            cache.start();

            final BlockingQueue<PathChildrenCacheEvent.Type> events2 = new LinkedBlockingQueue<PathChildrenCacheEvent.Type>();
            PathChildrenCache cache2 = new PathChildrenCache(client, "/test", true, false, exec);
            cache2.getListenable().addListener(
                    new PathChildrenCacheListener() {
                        @Override
                        public void childEvent(CuratorFramework client, PathChildrenCacheEvent event)
                                throws Exception
                        {
                            if ( event.getData().getPath().equals("/test/one") )
                            {
                                events2.offer(event.getType());
                            }
                        }
                    }
            );
            cache2.start();

            client.create().forPath("/test/one", "hey there".getBytes());
            Assert.assertEquals(events.poll(timing.forWaiting().seconds(), TimeUnit.SECONDS), PathChildrenCacheEvent.Type.CHILD_ADDED);
            Assert.assertEquals(events2.poll(timing.forWaiting().seconds(), TimeUnit.SECONDS), PathChildrenCacheEvent.Type.CHILD_ADDED);

            client.setData().forPath("/test/one", "sup!".getBytes());
            Assert.assertEquals(events.poll(timing.forWaiting().seconds(), TimeUnit.SECONDS), PathChildrenCacheEvent.Type.CHILD_UPDATED);
            Assert.assertEquals(events2.poll(timing.forWaiting().seconds(), TimeUnit.SECONDS), PathChildrenCacheEvent.Type.CHILD_UPDATED);
            Assert.assertEquals(new String(cache.getCurrentData("/test/one").getData()), "sup!");
            Assert.assertEquals(new String(cache2.getCurrentData("/test/one").getData()), "sup!");

            client.delete().forPath("/test/one");
            Assert.assertEquals(events.poll(timing.forWaiting().seconds(), TimeUnit.SECONDS), PathChildrenCacheEvent.Type.CHILD_REMOVED);
            Assert.assertEquals(events2.poll(timing.forWaiting().seconds(), TimeUnit.SECONDS), PathChildrenCacheEvent.Type.CHILD_REMOVED);

            cache.close();
            cache2.close();
        }
        finally
        {
            TestCleanState.closeAndTestClean(client);
        }
    }

    @Test
    public void testDeleteNodeAfterCloseDoesntCallExecutor()
            throws Exception
    {
        Timing timing = new Timing();
        CuratorFramework client = CuratorFrameworkFactory.newClient(server.getConnectString(), timing.session(), timing.connection(), new RetryOneTime(1));
        client.start();
        try
        {
            client.create().forPath("/test");

            final ExecuteCalledWatchingExecutorService exec = new ExecuteCalledWatchingExecutorService(Executors.newSingleThreadExecutor());
            PathChildrenCache cache = new PathChildrenCache(client, "/test", true, false, exec);

            cache.start();
            client.create().forPath("/test/one", "hey there".getBytes());

            cache.rebuild();
            Assert.assertEquals(new String(cache.getCurrentData("/test/one").getData()), "hey there");
            Assert.assertTrue(exec.isExecuteCalled());

            exec.setExecuteCalled(false);
            cache.close();
            Assert.assertFalse(exec.isExecuteCalled());

            client.delete().forPath("/test/one");
            timing.sleepABit();
            Assert.assertFalse(exec.isExecuteCalled());
        }
        finally
        {
            TestCleanState.closeAndTestClean(client);
        }

    }

    /**
     * Tests the case where there's an outstanding operation being executed when the cache is
     * shut down. See CURATOR-121, this was causing misleading warning messages to be logged.
     * @throws Exception
     */
    @Test
    public void testInterruptedOperationOnShutdown() throws Exception
    {
        CuratorFramework client = CuratorFrameworkFactory.newClient(server.getConnectString(), 30000, 30000, new RetryOneTime(1));
        client.start();

        try
        {
            final CountDownLatch latch = new CountDownLatch(1);
            final PathChildrenCache cache = new PathChildrenCache(client, "/test", false) {
                @Override
                protected void handleException(Throwable e)
                {
                    latch.countDown();
                }
            };
            cache.start();

            cache.offerOperation(new Operation()
            {

                @Override
                public void invoke() throws Exception
                {
                    Thread.sleep(5000);
                }
            });

            Thread.sleep(1000);

            cache.close();

            latch.await(5, TimeUnit.SECONDS);

            Assert.assertTrue(latch.getCount() == 1, "Unexpected exception occurred");
        }
        finally
        {
            TestCleanState.closeAndTestClean(client);
        }
    }
}<|MERGE_RESOLUTION|>--- conflicted
+++ resolved
@@ -102,85 +102,6 @@
     }
 
     @Test
-<<<<<<< HEAD
-=======
-    public void testClientClosedDuringRefreshErrorMessage() throws Exception
-    {
-        // Fiddle with logging so we can intercept the error events for org.apache.curator
-        final List<LoggingEvent> events = Lists.newArrayList();
-        Collection<String> messages = Collections2.transform(events, new Function<LoggingEvent, String>() {
-            @Override
-            public String apply(LoggingEvent loggingEvent) {
-                return loggingEvent.getRenderedMessage();
-            }
-        });
-        Appender appender = new AppenderSkeleton(true) {
-            @Override
-            protected void append(LoggingEvent event) {
-                if (event.getLevel().equals(Level.ERROR)) {
-                    events.add(event);
-                }
-            }
-
-            @Override
-            public void close() {
-
-            }
-
-            @Override
-            public boolean requiresLayout() {
-                return false;
-            }
-        };
-        appender.setLayout(new SimpleLayout());
-        Logger logger = Logger.getLogger("org.apache.curator");
-        logger.addAppender(appender);
-
-        // Check that we can intercept error log messages from the client
-        CuratorFramework clientTestLogSetup = CuratorFrameworkFactory.newClient(server.getConnectString(), new RetryOneTime(1));
-        clientTestLogSetup.start();
-        try {
-            Pathable<byte[]> callback = clientTestLogSetup.getData().inBackground(new BackgroundCallback() {
-                @Override
-                public void processResult(CuratorFramework client, CuratorEvent event) throws Exception {
-                    // ignore result
-                }
-            });
-            CloseableUtils.closeQuietly(clientTestLogSetup);
-            callback.forPath("/test/aaa"); // this should cause an error log message
-        } catch (IllegalStateException ise) {
-            // ok, excpected
-        } finally {
-            CloseableUtils.closeQuietly(clientTestLogSetup);
-        }
-
-        Assert.assertTrue(messages.contains("Background exception was not retry-able or retry gave up"),
-                "The expected error was not logged. This is an indication that this test could be broken due to" +
-                        " an incomplete logging setup.");
-
-        // try to reproduce a bunch of times because it doesn't happen reliably
-        for (int i = 0; i < 50; i++) {
-            CuratorFramework client = CuratorFrameworkFactory.newClient(server.getConnectString(), new RetryOneTime(1));
-            client.start();
-            try {
-                PathChildrenCache cache = new PathChildrenCache(client, "/test", true);
-                cache.start(PathChildrenCache.StartMode.BUILD_INITIAL_CACHE);
-                client.newNamespaceAwareEnsurePath("/test/aaa").ensure(client.getZookeeperClient());
-                client.setData().forPath("/test/aaa", new byte[]{1, 2, 3, 4, 5});
-                cache.rebuildNode("/test/aaa");
-                CloseableUtils.closeQuietly(cache);
-            } finally {
-                CloseableUtils.closeQuietly(client);
-            }
-        }
-
-        Assert.assertEquals(messages.size(), 1, "There should not be any error events except for the test message, " +
-                "but got:\n" + Joiner.on("\n").join(messages));
-
-    }
-
-    @Test
->>>>>>> f0a09db4
     public void testAsyncInitialPopulation() throws Exception
     {
         Timing timing = new Timing();
