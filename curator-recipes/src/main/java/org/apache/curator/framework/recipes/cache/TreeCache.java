/**
 * Licensed to the Apache Software Foundation (ASF) under one
 * or more contributor license agreements.  See the NOTICE file
 * distributed with this work for additional information
 * regarding copyright ownership.  The ASF licenses this file
 * to you under the Apache License, Version 2.0 (the
 * "License"); you may not use this file except in compliance
 * with the License.  You may obtain a copy of the License at
 *
 *   http://www.apache.org/licenses/LICENSE-2.0
 *
 * Unless required by applicable law or agreed to in writing,
 * software distributed under the License is distributed on an
 * "AS IS" BASIS, WITHOUT WARRANTIES OR CONDITIONS OF ANY
 * KIND, either express or implied.  See the License for the
 * specific language governing permissions and limitations
 * under the License.
 */

package org.apache.curator.framework.recipes.cache;

import com.google.common.annotations.VisibleForTesting;
import com.google.common.base.Function;
import com.google.common.base.Preconditions;
import com.google.common.collect.ImmutableMap;
import com.google.common.collect.Maps;
import org.apache.curator.framework.CuratorFramework;
import org.apache.curator.framework.WatcherRemoveCuratorFramework;
import org.apache.curator.framework.api.BackgroundCallback;
import org.apache.curator.framework.api.CuratorEvent;
import org.apache.curator.framework.api.UnhandledErrorListener;
import org.apache.curator.framework.listen.Listenable;
import org.apache.curator.framework.listen.ListenerContainer;
import org.apache.curator.framework.state.ConnectionState;
import org.apache.curator.framework.state.ConnectionStateListener;
import org.apache.curator.utils.PathUtils;
import org.apache.curator.utils.ThreadUtils;
import org.apache.curator.utils.ZKPaths;
import org.apache.zookeeper.KeeperException;
import org.apache.zookeeper.WatchedEvent;
import org.apache.zookeeper.Watcher;
import org.apache.zookeeper.data.Stat;
import org.slf4j.Logger;
import org.slf4j.LoggerFactory;
import java.io.Closeable;
import java.util.ArrayList;
import java.util.Collections;
import java.util.LinkedList;
import java.util.List;
import java.util.Map;
import java.util.concurrent.ConcurrentMap;
import java.util.concurrent.ExecutorService;
import java.util.concurrent.Executors;
import java.util.concurrent.ThreadFactory;
import java.util.concurrent.atomic.AtomicBoolean;
import java.util.concurrent.atomic.AtomicLong;
import java.util.concurrent.atomic.AtomicReference;
import java.util.concurrent.atomic.AtomicReferenceFieldUpdater;

import static com.google.common.base.Preconditions.checkNotNull;
import static org.apache.curator.utils.PathUtils.validatePath;

/**
 * <p>A utility that attempts to keep all data from all children of a ZK path locally cached. This class
 * will watch the ZK path, respond to update/create/delete events, pull down the data, etc. You can
 * register a listener that will get notified when changes occur.</p>
 * <p></p>
 * <p><b>IMPORTANT</b> - it's not possible to stay transactionally in sync. Users of this class must
 * be prepared for false-positives and false-negatives. Additionally, always use the version number
 * when updating data to avoid overwriting another process' change.</p>
 */
public class TreeCache implements Closeable
{
    private static final Logger LOG = LoggerFactory.getLogger(TreeCache.class);
    private final boolean createParentNodes;
    private final TreeCacheSelector selector;

    public static final class Builder
    {
        private final CuratorFramework client;
        private final String path;
        private boolean cacheData = true;
        private boolean dataIsCompressed = false;
        private ExecutorService executorService = null;
        private int maxDepth = Integer.MAX_VALUE;
        private boolean createParentNodes = false;
        private TreeCacheSelector selector = new DefaultTreeCacheSelector();

        private Builder(CuratorFramework client, String path)
        {
            this.client = checkNotNull(client);
            this.path = validatePath(path);
        }

        /**
         * Builds the {@link TreeCache} based on configured values.
         */
        public TreeCache build()
        {
            ExecutorService executor = executorService;
            if ( executor == null )
            {
                executor = Executors.newSingleThreadExecutor(defaultThreadFactory);
            }
            return new TreeCache(client, path, cacheData, dataIsCompressed, maxDepth, executor, createParentNodes, selector);
        }

        /**
         * Sets whether or not to cache byte data per node; default {@code true}.
         */
        public Builder setCacheData(boolean cacheData)
        {
            this.cacheData = cacheData;
            return this;
        }

        /**
         * Sets whether or to decompress node data; default {@code false}.
         */
        public Builder setDataIsCompressed(boolean dataIsCompressed)
        {
            this.dataIsCompressed = dataIsCompressed;
            return this;
        }

        /**
         * Sets the executor to publish events; a default executor will be created if not specified.
         */
        public Builder setExecutor(ThreadFactory threadFactory)
        {
            return setExecutor(Executors.newSingleThreadExecutor(threadFactory));
        }

        /**
         * Sets the executor to publish events; a default executor will be created if not specified.
         */
        public Builder setExecutor(ExecutorService executorService)
        {
            this.executorService = checkNotNull(executorService);
            return this;
        }

        /**
         * Sets the maximum depth to explore/watch.  A {@code maxDepth} of {@code 0} will watch only
         * the root node (like {@link NodeCache}); a {@code maxDepth} of {@code 1} will watch the
         * root node and its immediate children (kind of like {@link PathChildrenCache}.
         * Default: {@code Integer.MAX_VALUE}
         */
        public Builder setMaxDepth(int maxDepth)
        {
            this.maxDepth = maxDepth;
            return this;
        }

        /**
         * By default, TreeCache does not auto-create parent nodes for the cached path. Change
         * this behavior with this method. NOTE: parent nodes are created as containers
         *
         * @param createParentNodes true to create parent nodes
         * @return this for chaining
         */
        public Builder setCreateParentNodes(boolean createParentNodes)
        {
            this.createParentNodes = createParentNodes;
            return this;
        }

        /**
         * By default, {@link DefaultTreeCacheSelector} is used. Change the selector here.
         *
         * @param selector new selector
         * @return this for chaining
         */
        public Builder setSelector(TreeCacheSelector selector)
        {
            this.selector = selector;
            return this;
        }
    }

    /**
     * Create a TreeCache builder for the given client and path to configure advanced options.
     * <p/>
     * If the client is namespaced, all operations on the resulting TreeCache will be in terms of
     * the namespace, including all published events.  The given path is the root at which the
     * TreeCache will watch and explore.  If no node exists at the given path, the TreeCache will
     * be initially empty.
     *
     * @param client the client to use; may be namespaced
     * @param path   the path to the root node to watch/explore; this path need not actually exist on
     *               the server
     * @return a new builder
     */
    public static Builder newBuilder(CuratorFramework client, String path)
    {
        return new Builder(client, path);
    }

    private enum NodeState
    {
        PENDING, LIVE, DEAD
    }

    private static final AtomicReferenceFieldUpdater<TreeNode, NodeState> nodeStateUpdater =
            AtomicReferenceFieldUpdater.newUpdater(TreeNode.class, NodeState.class, "nodeState");

    private static final AtomicReferenceFieldUpdater<TreeNode, ChildData> childDataUpdater =
            AtomicReferenceFieldUpdater.newUpdater(TreeNode.class, ChildData.class, "childData");

    private static final AtomicReferenceFieldUpdater<TreeNode, ConcurrentMap> childrenUpdater =
            AtomicReferenceFieldUpdater.newUpdater(TreeNode.class, ConcurrentMap.class, "children");

    private final class TreeNode implements Watcher, BackgroundCallback
    {

        volatile NodeState nodeState = NodeState.PENDING;
        volatile ChildData childData;
        final TreeNode parent;
        final String path;
        volatile ConcurrentMap<String, TreeNode> children;
        final int depth;

        TreeNode(String path, TreeNode parent)
        {
            this.path = path;
            this.parent = parent;
            this.depth = parent == null ? 0 : parent.depth + 1;
        }

        private void refresh() throws Exception
        {
            if ((depth < maxDepth) && selector.traverseChildren(path))
            {
                outstandingOps.addAndGet(2);
                doRefreshData();
                doRefreshChildren();
            } else {
                refreshData();
            }
        }

        private void refreshChildren() throws Exception
        {
            if ((depth < maxDepth) && selector.traverseChildren(path))
            {
                outstandingOps.incrementAndGet();
                doRefreshChildren();
            }
        }

        private void refreshData() throws Exception
        {
            outstandingOps.incrementAndGet();
            doRefreshData();
        }

        private void doRefreshChildren() throws Exception
        {
            if ( treeState.get() == TreeState.STARTED )
            {
                client.getChildren().usingWatcher(this).inBackground(this).forPath(path);
            }
        }

        private void doRefreshData() throws Exception
        {
            if ( treeState.get() == TreeState.STARTED )
            {
                if ( dataIsCompressed )
                {
                    client.getData().decompressed().usingWatcher(this).inBackground(this).forPath(path);
                }
                else
                {
                    client.getData().usingWatcher(this).inBackground(this).forPath(path);
                }
            }
        }

        void wasReconnected() throws Exception
        {
            refresh();
            ConcurrentMap<String, TreeNode> childMap = children;
            if ( childMap != null )
            {
                for ( TreeNode child : childMap.values() )
                {
                    child.wasReconnected();
                }
            }
        }

        void wasCreated() throws Exception
        {
            refresh();
        }

        void wasDeleted() throws Exception
        {
<<<<<<< HEAD
            ChildData oldChildData = childData.getAndSet(null);
            ConcurrentMap<String, TreeNode> childMap = children.getAndSet(null);
=======
            ChildData oldChildData = childDataUpdater.getAndSet(this, null);
            client.clearWatcherReferences(this);
            ConcurrentMap<String, TreeNode> childMap = childrenUpdater.getAndSet(this,null);
>>>>>>> d3bccce4
            if ( childMap != null )
            {
                ArrayList<TreeNode> childCopy = new ArrayList<TreeNode>(childMap.values());
                childMap.clear();
                for ( TreeNode child : childCopy )
                {
                    child.wasDeleted();
                }
            }

            if ( treeState.get() == TreeState.CLOSED )
            {
                return;
            }

            NodeState oldState = nodeStateUpdater.getAndSet(this, NodeState.DEAD);
            if ( oldState == NodeState.LIVE )
            {
                publishEvent(TreeCacheEvent.Type.NODE_REMOVED, oldChildData);
            }

            if ( parent == null )
            {
                // Root node; use an exist query to watch for existence.
                client.checkExists().usingWatcher(this).inBackground(this).forPath(path);
            }
            else
            {
                // Remove from parent if we're currently a child
                ConcurrentMap<String, TreeNode> parentChildMap = parent.children;
                if ( parentChildMap != null )
                {
                    parentChildMap.remove(ZKPaths.getNodeFromPath(path), this);
                }
            }
        }

        @Override
        public void process(WatchedEvent event)
        {
            LOG.debug("process: {}", event);
            try
            {
                switch ( event.getType() )
                {
                case NodeCreated:
                    Preconditions.checkState(parent == null, "unexpected NodeCreated on non-root node");
                    wasCreated();
                    break;
                case NodeChildrenChanged:
                    refreshChildren();
                    break;
                case NodeDataChanged:
                    refreshData();
                    break;
                case NodeDeleted:
                    wasDeleted();
                    break;
                }
            }
            catch ( Exception e )
            {
                ThreadUtils.checkInterrupted(e);
                handleException(e);
            }
        }

        @Override
        public void processResult(CuratorFramework client, CuratorEvent event) throws Exception
        {
            LOG.debug("processResult: {}", event);
            Stat newStat = event.getStat();
            switch ( event.getType() )
            {
            case EXISTS:
                Preconditions.checkState(parent == null, "unexpected EXISTS on non-root node");
                if ( event.getResultCode() == KeeperException.Code.OK.intValue() )
                {
                    nodeStateUpdater.compareAndSet(this, NodeState.DEAD, NodeState.PENDING);
                    wasCreated();
                }
                break;
            case CHILDREN:
                if ( event.getResultCode() == KeeperException.Code.OK.intValue() )
                {
                    ChildData oldChildData = childData;
                    if ( oldChildData != null && oldChildData.getStat().getMzxid() == newStat.getMzxid() )
                    {
                        // Only update stat if mzxid is same, otherwise we might obscure
                        // GET_DATA event updates.
                        childDataUpdater.compareAndSet(this, oldChildData, new ChildData(oldChildData.getPath(), newStat, oldChildData.getData()));
                    }

                    if ( event.getChildren().isEmpty() )
                    {
                        break;
                    }

                    ConcurrentMap<String, TreeNode> childMap = children;
                    if ( childMap == null )
                    {
                        childMap = Maps.newConcurrentMap();
                        if ( !childrenUpdater.compareAndSet(this, null, childMap) )
                        {
                            childMap = children;
                        }
                    }

                    // Present new children in sorted order for test determinism.
                    List<String> newChildren = new ArrayList<String>();
                    for ( String child : event.getChildren() )
                    {
                        if ( !childMap.containsKey(child) && selector.acceptChild(ZKPaths.makePath(path, child)) )
                        {
                            newChildren.add(child);
                        }
                    }

                    Collections.sort(newChildren);
                    for ( String child : newChildren )
                    {
                        String fullPath = ZKPaths.makePath(path, child);
                        TreeNode node = new TreeNode(fullPath, this);
                        if ( childMap.putIfAbsent(child, node) == null )
                        {
                            node.wasCreated();
                        }
                    }
                }
                else if ( event.getResultCode() == KeeperException.Code.NONODE.intValue() )
                {
                    wasDeleted();
                }
                break;
            case GET_DATA:
                if ( event.getResultCode() == KeeperException.Code.OK.intValue() )
                {
                    ChildData toPublish = new ChildData(event.getPath(), newStat, event.getData());
                    ChildData oldChildData;
                    if ( cacheData )
                    {
                        oldChildData = childDataUpdater.getAndSet(this, toPublish);
                    }
                    else
                    {
                        oldChildData = childDataUpdater.getAndSet(this, new ChildData(event.getPath(), newStat, null));
                    }

                    boolean added;
                    if (parent == null) {
                        // We're the singleton root.
                        added = nodeStateUpdater.getAndSet(this, NodeState.LIVE) != NodeState.LIVE;
                    } else {
                        added = nodeStateUpdater.compareAndSet(this, NodeState.PENDING, NodeState.LIVE);
                        if (!added) {
                            // Ordinary nodes are not allowed to transition from dead -> live;
                            // make sure this isn't a delayed response that came in after death.
                            if (nodeState != NodeState.LIVE) {
                                return;
                            }
                        }
                    }

                    if ( added )
                    {
                        publishEvent(TreeCacheEvent.Type.NODE_ADDED, toPublish);
                    }
                    else
                    {
                        if ( oldChildData == null || oldChildData.getStat().getMzxid() != newStat.getMzxid() )
                        {
                            publishEvent(TreeCacheEvent.Type.NODE_UPDATED, toPublish);
                        }
                    }
                }
                else if ( event.getResultCode() == KeeperException.Code.NONODE.intValue() )
                {
                    wasDeleted();
                }
                break;
            default:
                // An unknown event, probably an error of some sort like connection loss.
                LOG.info(String.format("Unknown event %s", event));
                // Don't produce an initialized event on error; reconnect can fix this.
                outstandingOps.decrementAndGet();
                return;
            }

            if ( outstandingOps.decrementAndGet() == 0 )
            {
                if ( isInitialized.compareAndSet(false, true) )
                {
                    publishEvent(TreeCacheEvent.Type.INITIALIZED);
                }
            }
        }
    }

    private enum TreeState
    {
        LATENT,
        STARTED,
        CLOSED
    }

    /**
     * Tracks the number of outstanding background requests in flight. The first time this count reaches 0, we publish the initialized event.
     */
    private final AtomicLong outstandingOps = new AtomicLong(0);

    /**
     * Have we published the {@link TreeCacheEvent.Type#INITIALIZED} event yet?
     */
    private final AtomicBoolean isInitialized = new AtomicBoolean(false);

    private final TreeNode root;
    private final WatcherRemoveCuratorFramework client;
    private final ExecutorService executorService;
    private final boolean cacheData;
    private final boolean dataIsCompressed;
    private final int maxDepth;
    private final ListenerContainer<TreeCacheListener> listeners = new ListenerContainer<TreeCacheListener>();
    private final ListenerContainer<UnhandledErrorListener> errorListeners = new ListenerContainer<UnhandledErrorListener>();
    private final AtomicReference<TreeState> treeState = new AtomicReference<TreeState>(TreeState.LATENT);

    private final ConnectionStateListener connectionStateListener = new ConnectionStateListener()
    {
        @Override
        public void stateChanged(CuratorFramework client, ConnectionState newState)
        {
            handleStateChange(newState);
        }
    };

    static final ThreadFactory defaultThreadFactory = ThreadUtils.newThreadFactory("TreeCache");

    /**
     * Create a TreeCache for the given client and path with default options.
     * <p/>
     * If the client is namespaced, all operations on the resulting TreeCache will be in terms of
     * the namespace, including all published events.  The given path is the root at which the
     * TreeCache will watch and explore.  If no node exists at the given path, the TreeCache will
     * be initially empty.
     *
     * @param client the client to use; may be namespaced
     * @param path   the path to the root node to watch/explore; this path need not actually exist on
     *               the server
     * @see #newBuilder(CuratorFramework, String)
     */
    public TreeCache(CuratorFramework client, String path)
    {
        this(client, path, true, false, Integer.MAX_VALUE, Executors.newSingleThreadExecutor(defaultThreadFactory), false, new DefaultTreeCacheSelector());
    }

    /**
     * @param client           the client
     * @param path             path to watch
     * @param cacheData        if true, node contents are cached in addition to the stat
     * @param dataIsCompressed if true, data in the path is compressed
     * @param executorService  Closeable ExecutorService to use for the TreeCache's background thread
     * @param createParentNodes true to create parent nodes as containers
     * @param selector         the selector to use
     */
    TreeCache(CuratorFramework client, String path, boolean cacheData, boolean dataIsCompressed, int maxDepth, final ExecutorService executorService, boolean createParentNodes, TreeCacheSelector selector)
    {
        this.createParentNodes = createParentNodes;
        this.selector = Preconditions.checkNotNull(selector, "selector cannot be null");
        this.root = new TreeNode(validatePath(path), null);
        Preconditions.checkNotNull(client, "client cannot be null");
        this.client = client.newWatcherRemoveCuratorFramework();
        this.cacheData = cacheData;
        this.dataIsCompressed = dataIsCompressed;
        this.maxDepth = maxDepth;
        this.executorService = Preconditions.checkNotNull(executorService, "executorService cannot be null");
    }

    /**
     * Start the cache. The cache is not started automatically. You must call this method.
     *
     * @return this
     * @throws Exception errors
     */
    public TreeCache start() throws Exception
    {
        Preconditions.checkState(treeState.compareAndSet(TreeState.LATENT, TreeState.STARTED), "already started");
        if ( createParentNodes )
        {
            client.createContainers(root.path);
        }
        client.getConnectionStateListenable().addListener(connectionStateListener);
        if ( client.getZookeeperClient().isConnected() )
        {
            root.wasCreated();
        }
        return this;
    }

    /**
     * Close/end the cache.
     */
    @Override
    public void close()
    {
        if ( treeState.compareAndSet(TreeState.STARTED, TreeState.CLOSED) )
        {
            client.removeWatchers();
            client.getConnectionStateListenable().removeListener(connectionStateListener);
            listeners.clear();
            executorService.shutdown();
            try
            {
                root.wasDeleted();
            }
            catch ( Exception e )
            {
                ThreadUtils.checkInterrupted(e);
                handleException(e);
            }
        }
    }

    /**
     * Return the cache listenable
     *
     * @return listenable
     */
    public Listenable<TreeCacheListener> getListenable()
    {
        return listeners;
    }

    /**
     * Allows catching unhandled errors in asynchornous operations.
     *
     * TODO: consider making public.
     */
    @VisibleForTesting
    public Listenable<UnhandledErrorListener> getUnhandledErrorListenable()
    {
        return errorListeners;
    }

    private TreeNode find(String findPath)
    {
        PathUtils.validatePath(findPath);
        LinkedList<String> rootElements = new LinkedList<String>(ZKPaths.split(root.path));
        LinkedList<String> findElements = new LinkedList<String>(ZKPaths.split(findPath));
        while (!rootElements.isEmpty()) {
            if (findElements.isEmpty()) {
                // Target path shorter than root path
                return null;
            }
            String nextRoot = rootElements.removeFirst();
            String nextFind = findElements.removeFirst();
            if (!nextFind.equals(nextRoot)) {
                // Initial root path does not match
                return null;
            }
        }

        TreeNode current = root;
        while (!findElements.isEmpty()) {
            String nextFind = findElements.removeFirst();
            ConcurrentMap<String, TreeNode> map = current.children;
            if ( map == null )
            {
                return null;
            }
            current = map.get(nextFind);
            if ( current == null )
            {
                return null;
            }
        }
        return current;
    }

    /**
     * Return the current set of children at the given path, mapped by child name. There are no
     * guarantees of accuracy; this is merely the most recent view of the data.  If there is no
     * node at this path, {@code null} is returned.
     *
     * @param fullPath full path to the node to check
     * @return a possibly-empty list of children if the node is alive, or null
     */
    public Map<String, ChildData> getCurrentChildren(String fullPath)
    {
        TreeNode node = find(fullPath);
        if ( node == null || node.nodeState != NodeState.LIVE )
        {
            return null;
        }
        ConcurrentMap<String, TreeNode> map = node.children;
        Map<String, ChildData> result;
        if ( map == null )
        {
            result = ImmutableMap.of();
        }
        else
        {
            ImmutableMap.Builder<String, ChildData> builder = ImmutableMap.builder();
            for ( Map.Entry<String, TreeNode> entry : map.entrySet() )
            {
                TreeNode childNode = entry.getValue();
                ChildData childData = childNode.childData;
                // Double-check liveness after retreiving data.
                if ( childData != null && childNode.nodeState == NodeState.LIVE )
                {
                    builder.put(entry.getKey(), childData);
                }
            }
            result = builder.build();
        }

        // Double-check liveness after retreiving children.
        return node.nodeState == NodeState.LIVE ? result : null;
    }

    /**
     * Return the current data for the given path. There are no guarantees of accuracy. This is
     * merely the most recent view of the data. If there is no node at the given path,
     * {@code null} is returned.
     *
     * @param fullPath full path to the node to check
     * @return data if the node is alive, or null
     */
    public ChildData getCurrentData(String fullPath)
    {
        TreeNode node = find(fullPath);
        if ( node == null || node.nodeState != NodeState.LIVE )
        {
            return null;
        }
        ChildData result = node.childData;
        // Double-check liveness after retreiving data.
        return node.nodeState == NodeState.LIVE ? result : null;
    }

    private void callListeners(final TreeCacheEvent event)
    {
        listeners.forEach(new Function<TreeCacheListener, Void>()
        {
            @Override
            public Void apply(TreeCacheListener listener)
            {
                try
                {
                    listener.childEvent(client, event);
                }
                catch ( Exception e )
                {
                    ThreadUtils.checkInterrupted(e);
                    handleException(e);
                }
                return null;
            }
        });
    }

    /**
     * Send an exception to any listeners, or else log the error if there are none.
     */
    private void handleException(final Throwable e)
    {
        if ( errorListeners.size() == 0 )
        {
            LOG.error("", e);
        }
        else
        {
            errorListeners.forEach(new Function<UnhandledErrorListener, Void>()
            {
                @Override
                public Void apply(UnhandledErrorListener listener)
                {
                    try
                    {
                        listener.unhandledError("", e);
                    }
                    catch ( Exception e )
                    {
                        ThreadUtils.checkInterrupted(e);
                        LOG.error("Exception handling exception", e);
                    }
                    return null;
                }
            });
        }
    }

    private void handleStateChange(ConnectionState newState)
    {
        switch ( newState )
        {
        case SUSPENDED:
            publishEvent(TreeCacheEvent.Type.CONNECTION_SUSPENDED);
            break;

        case LOST:
            isInitialized.set(false);
            publishEvent(TreeCacheEvent.Type.CONNECTION_LOST);
            break;

        case CONNECTED:
            try
            {
                root.wasCreated();
            }
            catch ( Exception e )
            {
                ThreadUtils.checkInterrupted(e);
                handleException(e);
            }
            break;

        case RECONNECTED:
            try
            {
                root.wasReconnected();
                publishEvent(TreeCacheEvent.Type.CONNECTION_RECONNECTED);
            }
            catch ( Exception e )
            {
                ThreadUtils.checkInterrupted(e);
                handleException(e);
            }
            break;
        }
    }

    private void publishEvent(TreeCacheEvent.Type type)
    {
        publishEvent(new TreeCacheEvent(type, null));
    }

    private void publishEvent(TreeCacheEvent.Type type, String path)
    {
        publishEvent(new TreeCacheEvent(type, new ChildData(path, null, null)));
    }

    private void publishEvent(TreeCacheEvent.Type type, ChildData data)
    {
        publishEvent(new TreeCacheEvent(type, data));
    }

    private void publishEvent(final TreeCacheEvent event)
    {
        if ( treeState.get() != TreeState.CLOSED )
        {
            LOG.debug("publishEvent: {}", event);
            executorService.submit(new Runnable()
            {
                @Override
                public void run()
                {
                    {
                        try
                        {
                            callListeners(event);
                        }
                        catch ( Exception e )
                        {
                            ThreadUtils.checkInterrupted(e);
                            handleException(e);
                        }
                    }
                }
            });
        }
    }
}<|MERGE_RESOLUTION|>--- conflicted
+++ resolved
@@ -297,14 +297,8 @@
 
         void wasDeleted() throws Exception
         {
-<<<<<<< HEAD
-            ChildData oldChildData = childData.getAndSet(null);
-            ConcurrentMap<String, TreeNode> childMap = children.getAndSet(null);
-=======
             ChildData oldChildData = childDataUpdater.getAndSet(this, null);
-            client.clearWatcherReferences(this);
             ConcurrentMap<String, TreeNode> childMap = childrenUpdater.getAndSet(this,null);
->>>>>>> d3bccce4
             if ( childMap != null )
             {
                 ArrayList<TreeNode> childCopy = new ArrayList<TreeNode>(childMap.values());
