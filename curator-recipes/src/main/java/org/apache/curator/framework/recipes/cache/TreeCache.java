/**
 * Licensed to the Apache Software Foundation (ASF) under one
 * or more contributor license agreements.  See the NOTICE file
 * distributed with this work for additional information
 * regarding copyright ownership.  The ASF licenses this file
 * to you under the Apache License, Version 2.0 (the
 * "License"); you may not use this file except in compliance
 * with the License.  You may obtain a copy of the License at
 *
 *   http://www.apache.org/licenses/LICENSE-2.0
 *
 * Unless required by applicable law or agreed to in writing,
 * software distributed under the License is distributed on an
 * "AS IS" BASIS, WITHOUT WARRANTIES OR CONDITIONS OF ANY
 * KIND, either express or implied.  See the License for the
 * specific language governing permissions and limitations
 * under the License.
 */

package org.apache.curator.framework.recipes.cache;

import com.google.common.annotations.VisibleForTesting;
import com.google.common.base.Function;
import com.google.common.base.Preconditions;
import com.google.common.collect.ImmutableMap;
import com.google.common.collect.Maps;
import org.apache.curator.framework.CuratorFramework;
import org.apache.curator.framework.WatcherRemoveCuratorFramework;
import org.apache.curator.framework.api.BackgroundCallback;
import org.apache.curator.framework.api.CuratorEvent;
import org.apache.curator.framework.api.UnhandledErrorListener;
import org.apache.curator.framework.listen.Listenable;
import org.apache.curator.framework.listen.ListenerContainer;
import org.apache.curator.framework.state.ConnectionState;
import org.apache.curator.framework.state.ConnectionStateListener;
import org.apache.curator.utils.PathUtils;
import org.apache.curator.utils.ThreadUtils;
import org.apache.curator.utils.ZKPaths;
import org.apache.zookeeper.KeeperException;
import org.apache.zookeeper.WatchedEvent;
import org.apache.zookeeper.Watcher;
import org.apache.zookeeper.data.Stat;
import org.slf4j.Logger;
import org.slf4j.LoggerFactory;
import java.io.Closeable;
import java.util.ArrayList;
import java.util.Collections;
import java.util.LinkedList;
import java.util.List;
import java.util.Map;
import java.util.concurrent.ConcurrentMap;
import java.util.concurrent.ExecutorService;
import java.util.concurrent.Executors;
import java.util.concurrent.ThreadFactory;
import java.util.concurrent.atomic.AtomicBoolean;
import java.util.concurrent.atomic.AtomicLong;
import java.util.concurrent.atomic.AtomicReference;

import static com.google.common.base.Preconditions.checkNotNull;
import static org.apache.curator.utils.PathUtils.validatePath;

/**
 * <p>A utility that attempts to keep all data from all children of a ZK path locally cached. This class
 * will watch the ZK path, respond to update/create/delete events, pull down the data, etc. You can
 * register a listener that will get notified when changes occur.</p>
 * <p></p>
 * <p><b>IMPORTANT</b> - it's not possible to stay transactionally in sync. Users of this class must
 * be prepared for false-positives and false-negatives. Additionally, always use the version number
 * when updating data to avoid overwriting another process' change.</p>
 */
public class TreeCache implements Closeable
{
    private static final Logger LOG = LoggerFactory.getLogger(TreeCache.class);
    private final boolean createParentNodes;
    private final TreeCacheSelector selector;

    public static final class Builder
    {
        private final CuratorFramework client;
        private final String path;
        private boolean cacheData = true;
        private boolean dataIsCompressed = false;
        private ExecutorService executorService = null;
        private int maxDepth = Integer.MAX_VALUE;
        private boolean createParentNodes = false;
        private TreeCacheSelector selector = new DefaultTreeCacheSelector();

        private Builder(CuratorFramework client, String path)
        {
            this.client = checkNotNull(client);
            this.path = validatePath(path);
        }

        /**
         * Builds the {@link TreeCache} based on configured values.
         */
        public TreeCache build()
        {
            ExecutorService executor = executorService;
            if ( executor == null )
            {
                executor = Executors.newSingleThreadExecutor(defaultThreadFactory);
            }
            return new TreeCache(client, path, cacheData, dataIsCompressed, maxDepth, executor, createParentNodes, selector);
        }

        /**
         * Sets whether or not to cache byte data per node; default {@code true}.
         */
        public Builder setCacheData(boolean cacheData)
        {
            this.cacheData = cacheData;
            return this;
        }

        /**
         * Sets whether or to decompress node data; default {@code false}.
         */
        public Builder setDataIsCompressed(boolean dataIsCompressed)
        {
            this.dataIsCompressed = dataIsCompressed;
            return this;
        }

        /**
         * Sets the executor to publish events; a default executor will be created if not specified.
         */
        public Builder setExecutor(ThreadFactory threadFactory)
        {
            return setExecutor(Executors.newSingleThreadExecutor(threadFactory));
        }

        /**
         * Sets the executor to publish events; a default executor will be created if not specified.
         */
        public Builder setExecutor(ExecutorService executorService)
        {
            this.executorService = checkNotNull(executorService);
            return this;
        }

        /**
         * Sets the maximum depth to explore/watch.  A {@code maxDepth} of {@code 0} will watch only
         * the root node (like {@link NodeCache}); a {@code maxDepth} of {@code 1} will watch the
         * root node and its immediate children (kind of like {@link PathChildrenCache}.
         * Default: {@code Integer.MAX_VALUE}
         */
        public Builder setMaxDepth(int maxDepth)
        {
            this.maxDepth = maxDepth;
            return this;
        }

        /**
         * By default, TreeCache does not auto-create parent nodes for the cached path. Change
         * this behavior with this method. NOTE: parent nodes are created as containers
         *
         * @param createParentNodes true to create parent nodes
         * @return this for chaining
         */
        public Builder setCreateParentNodes(boolean createParentNodes)
        {
            this.createParentNodes = createParentNodes;
            return this;
        }

        /**
         * By default, {@link DefaultTreeCacheSelector} is used. Change the selector here.
         *
         * @param selector new selector
         * @return this for chaining
         */
        public Builder setSelector(TreeCacheSelector selector)
        {
            this.selector = selector;
            return this;
        }
    }

    /**
     * Create a TreeCache builder for the given client and path to configure advanced options.
     * <p/>
     * If the client is namespaced, all operations on the resulting TreeCache will be in terms of
     * the namespace, including all published events.  The given path is the root at which the
     * TreeCache will watch and explore.  If no node exists at the given path, the TreeCache will
     * be initially empty.
     *
     * @param client the client to use; may be namespaced
     * @param path   the path to the root node to watch/explore; this path need not actually exist on
     *               the server
     * @return a new builder
     */
    public static Builder newBuilder(CuratorFramework client, String path)
    {
        return new Builder(client, path);
    }

    private enum NodeState
    {
        PENDING, LIVE, DEAD
    }

    private final class TreeNode implements Watcher, BackgroundCallback
    {
        final AtomicReference<NodeState> nodeState = new AtomicReference<NodeState>(NodeState.PENDING);
        final TreeNode parent;
        final String path;
        final AtomicReference<ChildData> childData = new AtomicReference<ChildData>();
        final AtomicReference<ConcurrentMap<String, TreeNode>> children = new AtomicReference<ConcurrentMap<String, TreeNode>>();
        final int depth;

        TreeNode(String path, TreeNode parent)
        {
            this.path = path;
            this.parent = parent;
            this.depth = parent == null ? 0 : parent.depth + 1;
        }

        private void refresh() throws Exception
        {
            if ((depth < maxDepth) && selector.traverseChildren(path))
            {
                outstandingOps.addAndGet(2);
                doRefreshData();
                doRefreshChildren();
            } else {
                refreshData();
            }
        }

        private void refreshChildren() throws Exception
        {
            if ((depth < maxDepth) && selector.traverseChildren(path))
            {
                outstandingOps.incrementAndGet();
                doRefreshChildren();
            }
        }

        private void refreshData() throws Exception
        {
            outstandingOps.incrementAndGet();
            doRefreshData();
        }

        private void doRefreshChildren() throws Exception
        {
            if ( treeState.get() == TreeState.STARTED )
            {
                client.getChildren().usingWatcher(this).inBackground(this).forPath(path);
            }
        }

        private void doRefreshData() throws Exception
        {
            if ( treeState.get() == TreeState.STARTED )
            {
                if ( dataIsCompressed )
                {
                    client.getData().decompressed().usingWatcher(this).inBackground(this).forPath(path);
                }
                else
                {
                    client.getData().usingWatcher(this).inBackground(this).forPath(path);
                }
            }
        }

        void wasReconnected() throws Exception
        {
            refresh();
            ConcurrentMap<String, TreeNode> childMap = children.get();
            if ( childMap != null )
            {
                for ( TreeNode child : childMap.values() )
                {
                    child.wasReconnected();
                }
            }
        }

        void wasCreated() throws Exception
        {
            refresh();
        }

        void wasDeleted() throws Exception
        {
            ChildData oldChildData = childData.getAndSet(null);
            ConcurrentMap<String, TreeNode> childMap = children.getAndSet(null);
            if ( childMap != null )
            {
                ArrayList<TreeNode> childCopy = new ArrayList<TreeNode>(childMap.values());
                childMap.clear();
                for ( TreeNode child : childCopy )
                {
                    child.wasDeleted();
                }
            }

            if ( treeState.get() == TreeState.CLOSED )
            {
                return;
            }

            NodeState oldState = nodeState.getAndSet(NodeState.DEAD);
            if ( oldState == NodeState.LIVE )
            {
                publishEvent(TreeCacheEvent.Type.NODE_REMOVED, oldChildData);
            }

            if ( parent == null )
            {
                // Root node; use an exist query to watch for existence.
                client.checkExists().usingWatcher(this).inBackground(this).forPath(path);
            }
            else
            {
                // Remove from parent if we're currently a child
                ConcurrentMap<String, TreeNode> parentChildMap = parent.children.get();
                if ( parentChildMap != null )
                {
                    parentChildMap.remove(ZKPaths.getNodeFromPath(path), this);
                }
            }
        }

        @Override
        public void process(WatchedEvent event)
        {
            LOG.debug("process: {}", event);
            try
            {
                switch ( event.getType() )
                {
                case NodeCreated:
                    Preconditions.checkState(parent == null, "unexpected NodeCreated on non-root node");
                    wasCreated();
                    break;
                case NodeChildrenChanged:
                    refreshChildren();
                    break;
                case NodeDataChanged:
                    refreshData();
                    break;
                case NodeDeleted:
                    wasDeleted();
                    break;
                }
            }
            catch ( Exception e )
            {
                ThreadUtils.checkInterrupted(e);
                handleException(e);
            }
        }

        @Override
        public void processResult(CuratorFramework client, CuratorEvent event) throws Exception
        {
            LOG.debug("processResult: {}", event);
            Stat newStat = event.getStat();
            switch ( event.getType() )
            {
            case EXISTS:
                Preconditions.checkState(parent == null, "unexpected EXISTS on non-root node");
                if ( event.getResultCode() == KeeperException.Code.OK.intValue() )
                {
                    nodeState.compareAndSet(NodeState.DEAD, NodeState.PENDING);
                    wasCreated();
                }
                break;
            case CHILDREN:
                if ( event.getResultCode() == KeeperException.Code.OK.intValue() )
                {
                    ChildData oldChildData = childData.get();
                    if ( oldChildData != null && oldChildData.getStat().getMzxid() == newStat.getMzxid() )
                    {
                        // Only update stat if mzxid is same, otherwise we might obscure
                        // GET_DATA event updates.
                        childData.compareAndSet(oldChildData, new ChildData(oldChildData.getPath(), newStat, oldChildData.getData()));
                    }

                    if ( event.getChildren().isEmpty() )
                    {
                        break;
                    }

                    ConcurrentMap<String, TreeNode> childMap = children.get();
                    if ( childMap == null )
                    {
                        childMap = Maps.newConcurrentMap();
                        if ( !children.compareAndSet(null, childMap) )
                        {
                            childMap = children.get();
                        }
                    }

                    // Present new children in sorted order for test determinism.
                    List<String> newChildren = new ArrayList<String>();
                    for ( String child : event.getChildren() )
                    {
                        if ( !childMap.containsKey(child) && selector.acceptChild(ZKPaths.makePath(path, child)) )
                        {
                            newChildren.add(child);
                        }
                    }

                    Collections.sort(newChildren);
                    for ( String child : newChildren )
                    {
                        String fullPath = ZKPaths.makePath(path, child);
                        TreeNode node = new TreeNode(fullPath, this);
                        if ( childMap.putIfAbsent(child, node) == null )
                        {
                            node.wasCreated();
                        }
                    }
                }
                else if ( event.getResultCode() == KeeperException.Code.NONODE.intValue() )
                {
                    wasDeleted();
                }
                break;
            case GET_DATA:
                if ( event.getResultCode() == KeeperException.Code.OK.intValue() )
                {
                    ChildData toPublish = new ChildData(event.getPath(), newStat, event.getData());
                    ChildData oldChildData;
                    if ( cacheData )
                    {
                        oldChildData = childData.getAndSet(toPublish);
                    }
                    else
                    {
                        oldChildData = childData.getAndSet(new ChildData(event.getPath(), newStat, null));
                    }

                    boolean added;
                    if (parent == null) {
                        // We're the singleton root.
                        added = nodeState.getAndSet(NodeState.LIVE) != NodeState.LIVE;
                    } else {
                        added = nodeState.compareAndSet(NodeState.PENDING, NodeState.LIVE);
                        if (!added) {
                            // Ordinary nodes are not allowed to transition from dead -> live;
                            // make sure this isn't a delayed response that came in after death.
                            if (nodeState.get() != NodeState.LIVE) {
                                return;
                            }
                        }
                    }

                    if ( added )
                    {
                        publishEvent(TreeCacheEvent.Type.NODE_ADDED, toPublish);
                    }
                    else
                    {
                        if ( oldChildData == null || oldChildData.getStat().getMzxid() != newStat.getMzxid() )
                        {
                            publishEvent(TreeCacheEvent.Type.NODE_UPDATED, toPublish);
                        }
                    }
                }
                else if ( event.getResultCode() == KeeperException.Code.NONODE.intValue() )
                {
                    wasDeleted();
                }
                break;
            default:
                // An unknown event, probably an error of some sort like connection loss.
                LOG.info(String.format("Unknown event %s", event));
                // Don't produce an initialized event on error; reconnect can fix this.
                outstandingOps.decrementAndGet();
                return;
            }

            if ( outstandingOps.decrementAndGet() == 0 )
            {
                if ( isInitialized.compareAndSet(false, true) )
                {
                    publishEvent(TreeCacheEvent.Type.INITIALIZED);
                }
            }
        }
    }

    private enum TreeState
    {
        LATENT,
        STARTED,
        CLOSED
    }

    /**
     * Tracks the number of outstanding background requests in flight. The first time this count reaches 0, we publish the initialized event.
     */
    private final AtomicLong outstandingOps = new AtomicLong(0);

    /**
     * Have we published the {@link TreeCacheEvent.Type#INITIALIZED} event yet?
     */
    private final AtomicBoolean isInitialized = new AtomicBoolean(false);

    private final TreeNode root;
<<<<<<< HEAD
    private final WatcherRemoveCuratorFramework client;
    private final CloseableExecutorService executorService;
=======
    private final CuratorFramework client;
    private final ExecutorService executorService;
>>>>>>> 6cebfc13
    private final boolean cacheData;
    private final boolean dataIsCompressed;
    private final int maxDepth;
    private final ListenerContainer<TreeCacheListener> listeners = new ListenerContainer<TreeCacheListener>();
    private final ListenerContainer<UnhandledErrorListener> errorListeners = new ListenerContainer<UnhandledErrorListener>();
    private final AtomicReference<TreeState> treeState = new AtomicReference<TreeState>(TreeState.LATENT);

    private final ConnectionStateListener connectionStateListener = new ConnectionStateListener()
    {
        @Override
        public void stateChanged(CuratorFramework client, ConnectionState newState)
        {
            handleStateChange(newState);
        }
    };

    static final ThreadFactory defaultThreadFactory = ThreadUtils.newThreadFactory("TreeCache");

    /**
     * Create a TreeCache for the given client and path with default options.
     * <p/>
     * If the client is namespaced, all operations on the resulting TreeCache will be in terms of
     * the namespace, including all published events.  The given path is the root at which the
     * TreeCache will watch and explore.  If no node exists at the given path, the TreeCache will
     * be initially empty.
     *
     * @param client the client to use; may be namespaced
     * @param path   the path to the root node to watch/explore; this path need not actually exist on
     *               the server
     * @see #newBuilder(CuratorFramework, String)
     */
    public TreeCache(CuratorFramework client, String path)
    {
        this(client, path, true, false, Integer.MAX_VALUE, Executors.newSingleThreadExecutor(defaultThreadFactory), false, new DefaultTreeCacheSelector());
    }

    /**
     * @param client           the client
     * @param path             path to watch
     * @param cacheData        if true, node contents are cached in addition to the stat
     * @param dataIsCompressed if true, data in the path is compressed
     * @param executorService  Closeable ExecutorService to use for the TreeCache's background thread
     * @param createParentNodes true to create parent nodes as containers
     * @param selector         the selector to use
     */
    TreeCache(CuratorFramework client, String path, boolean cacheData, boolean dataIsCompressed, int maxDepth, final ExecutorService executorService, boolean createParentNodes, TreeCacheSelector selector)
    {
        this.createParentNodes = createParentNodes;
        this.selector = Preconditions.checkNotNull(selector, "selector cannot be null");
        this.root = new TreeNode(validatePath(path), null);
        Preconditions.checkNotNull(client, "client cannot be null");
        this.client = client.newWatcherRemoveCuratorFramework();
        this.cacheData = cacheData;
        this.dataIsCompressed = dataIsCompressed;
        this.maxDepth = maxDepth;
        this.executorService = Preconditions.checkNotNull(executorService, "executorService cannot be null");
    }

    /**
     * Start the cache. The cache is not started automatically. You must call this method.
     *
     * @return this
     * @throws Exception errors
     */
    public TreeCache start() throws Exception
    {
        Preconditions.checkState(treeState.compareAndSet(TreeState.LATENT, TreeState.STARTED), "already started");
        if ( createParentNodes )
        {
            client.createContainers(root.path);
        }
        client.getConnectionStateListenable().addListener(connectionStateListener);
        if ( client.getZookeeperClient().isConnected() )
        {
            root.wasCreated();
        }
        return this;
    }

    /**
     * Close/end the cache.
     */
    @Override
    public void close()
    {
        if ( treeState.compareAndSet(TreeState.STARTED, TreeState.CLOSED) )
        {
            client.removeWatchers();
            client.getConnectionStateListenable().removeListener(connectionStateListener);
            listeners.clear();
            executorService.shutdown();
            try
            {
                root.wasDeleted();
            }
            catch ( Exception e )
            {
                ThreadUtils.checkInterrupted(e);
                handleException(e);
            }
        }
    }

    /**
     * Return the cache listenable
     *
     * @return listenable
     */
    public Listenable<TreeCacheListener> getListenable()
    {
        return listeners;
    }

    /**
     * Allows catching unhandled errors in asynchornous operations.
     *
     * TODO: consider making public.
     */
    @VisibleForTesting
    public Listenable<UnhandledErrorListener> getUnhandledErrorListenable()
    {
        return errorListeners;
    }

    private TreeNode find(String findPath)
    {
        PathUtils.validatePath(findPath);
        LinkedList<String> rootElements = new LinkedList<String>(ZKPaths.split(root.path));
        LinkedList<String> findElements = new LinkedList<String>(ZKPaths.split(findPath));
        while (!rootElements.isEmpty()) {
            if (findElements.isEmpty()) {
                // Target path shorter than root path
                return null;
            }
            String nextRoot = rootElements.removeFirst();
            String nextFind = findElements.removeFirst();
            if (!nextFind.equals(nextRoot)) {
                // Initial root path does not match
                return null;
            }
        }

        TreeNode current = root;
        while (!findElements.isEmpty()) {
            String nextFind = findElements.removeFirst();
            ConcurrentMap<String, TreeNode> map = current.children.get();
            if ( map == null )
            {
                return null;
            }
            current = map.get(nextFind);
            if ( current == null )
            {
                return null;
            }
        }
        return current;
    }

    /**
     * Return the current set of children at the given path, mapped by child name. There are no
     * guarantees of accuracy; this is merely the most recent view of the data.  If there is no
     * node at this path, {@code null} is returned.
     *
     * @param fullPath full path to the node to check
     * @return a possibly-empty list of children if the node is alive, or null
     */
    public Map<String, ChildData> getCurrentChildren(String fullPath)
    {
        TreeNode node = find(fullPath);
        if ( node == null || node.nodeState.get() != NodeState.LIVE )
        {
            return null;
        }
        ConcurrentMap<String, TreeNode> map = node.children.get();
        Map<String, ChildData> result;
        if ( map == null )
        {
            result = ImmutableMap.of();
        }
        else
        {
            ImmutableMap.Builder<String, ChildData> builder = ImmutableMap.builder();
            for ( Map.Entry<String, TreeNode> entry : map.entrySet() )
            {
                TreeNode childNode = entry.getValue();
                ChildData childData = childNode.childData.get();
                // Double-check liveness after retreiving data.
                if ( childData != null && childNode.nodeState.get() == NodeState.LIVE )
                {
                    builder.put(entry.getKey(), childData);
                }
            }
            result = builder.build();
        }

        // Double-check liveness after retreiving children.
        return node.nodeState.get() == NodeState.LIVE ? result : null;
    }

    /**
     * Return the current data for the given path. There are no guarantees of accuracy. This is
     * merely the most recent view of the data. If there is no node at the given path,
     * {@code null} is returned.
     *
     * @param fullPath full path to the node to check
     * @return data if the node is alive, or null
     */
    public ChildData getCurrentData(String fullPath)
    {
        TreeNode node = find(fullPath);
        if ( node == null || node.nodeState.get() != NodeState.LIVE )
        {
            return null;
        }
        ChildData result = node.childData.get();
        // Double-check liveness after retreiving data.
        return node.nodeState.get() == NodeState.LIVE ? result : null;
    }

    private void callListeners(final TreeCacheEvent event)
    {
        listeners.forEach(new Function<TreeCacheListener, Void>()
        {
            @Override
            public Void apply(TreeCacheListener listener)
            {
                try
                {
                    listener.childEvent(client, event);
                }
                catch ( Exception e )
                {
                    ThreadUtils.checkInterrupted(e);
                    handleException(e);
                }
                return null;
            }
        });
    }

    /**
     * Send an exception to any listeners, or else log the error if there are none.
     */
    private void handleException(final Throwable e)
    {
        if ( errorListeners.size() == 0 )
        {
            LOG.error("", e);
        }
        else
        {
            errorListeners.forEach(new Function<UnhandledErrorListener, Void>()
            {
                @Override
                public Void apply(UnhandledErrorListener listener)
                {
                    try
                    {
                        listener.unhandledError("", e);
                    }
                    catch ( Exception e )
                    {
                        ThreadUtils.checkInterrupted(e);
                        LOG.error("Exception handling exception", e);
                    }
                    return null;
                }
            });
        }
    }

    private void handleStateChange(ConnectionState newState)
    {
        switch ( newState )
        {
        case SUSPENDED:
            publishEvent(TreeCacheEvent.Type.CONNECTION_SUSPENDED);
            break;

        case LOST:
            isInitialized.set(false);
            publishEvent(TreeCacheEvent.Type.CONNECTION_LOST);
            break;

        case CONNECTED:
            try
            {
                root.wasCreated();
            }
            catch ( Exception e )
            {
                ThreadUtils.checkInterrupted(e);
                handleException(e);
            }
            break;

        case RECONNECTED:
            try
            {
                root.wasReconnected();
                publishEvent(TreeCacheEvent.Type.CONNECTION_RECONNECTED);
            }
            catch ( Exception e )
            {
                ThreadUtils.checkInterrupted(e);
                handleException(e);
            }
            break;
        }
    }

    private void publishEvent(TreeCacheEvent.Type type)
    {
        publishEvent(new TreeCacheEvent(type, null));
    }

    private void publishEvent(TreeCacheEvent.Type type, String path)
    {
        publishEvent(new TreeCacheEvent(type, new ChildData(path, null, null)));
    }

    private void publishEvent(TreeCacheEvent.Type type, ChildData data)
    {
        publishEvent(new TreeCacheEvent(type, data));
    }

    private void publishEvent(final TreeCacheEvent event)
    {
        if ( treeState.get() != TreeState.CLOSED )
        {
            LOG.debug("publishEvent: {}", event);
            executorService.submit(new Runnable()
            {
                @Override
                public void run()
                {
                    {
                        try
                        {
                            callListeners(event);
                        }
                        catch ( Exception e )
                        {
                            ThreadUtils.checkInterrupted(e);
                            handleException(e);
                        }
                    }
                }
            });
        }
    }
}<|MERGE_RESOLUTION|>--- conflicted
+++ resolved
@@ -504,13 +504,8 @@
     private final AtomicBoolean isInitialized = new AtomicBoolean(false);
 
     private final TreeNode root;
-<<<<<<< HEAD
-    private final WatcherRemoveCuratorFramework client;
-    private final CloseableExecutorService executorService;
-=======
     private final CuratorFramework client;
     private final ExecutorService executorService;
->>>>>>> 6cebfc13
     private final boolean cacheData;
     private final boolean dataIsCompressed;
     private final int maxDepth;
